--- conflicted
+++ resolved
@@ -9,29 +9,6 @@
 layers:
   carbon_above:
     type: raster_geotiff
-<<<<<<< HEAD
-    workspace: esosc
-    store: carbon_above_ground_store
-    file_path: ${GEOSERVER_LOCAL_DATA_DIR}/rasters/Carbon_data/carbon_above.tif
-    default_style: above_ground_biomass
-    srs: EPSG:3347
-
-  carbon_below:
-    type: raster_geotiff
-    workspace: esosc
-    store: carbon_below_ground_store
-    file_path: ${GEOSERVER_LOCAL_DATA_DIR}/rasters/Carbon_data/carbon_below.tif
-    default_style: above_ground_biomass
-    srs: EPSG:3347
-
-  carbon_soil:
-    type: raster_geotiff
-    workspace: esosc
-    store: carbon_soil_ground_store
-    file_path: ${GEOSERVER_LOCAL_DATA_DIR}/rasters/Carbon_data/carbon_soil.tif
-    default_style: above_ground_biomass
-    srs: EPSG:3347
-=======
     file_path: ${GEOSERVER_LOCAL_DATA_DIR}/rasters/tmp/carbon_above.tif
     default_style: ${GEOSERVER_LOCAL_DATA_DIR}/rasters/tmp/styles/carbon_above_default_style.sld
   carbon_below:
@@ -203,5 +180,4 @@
   wpnp_sum_RAE_mcg:
     type: raster_geotiff
     file_path: ${GEOSERVER_LOCAL_DATA_DIR}/rasters/tmp/wpnp_sum_RAE_mcg.tiff
-    default_style: ${GEOSERVER_LOCAL_DATA_DIR}/rasters/tmp/styles/wpnp_sum_RAE_mcg_default_style.sld
->>>>>>> ccb3ae24
+    default_style: ${GEOSERVER_LOCAL_DATA_DIR}/rasters/tmp/styles/wpnp_sum_RAE_mcg_default_style.sld